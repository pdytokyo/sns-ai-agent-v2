name: E2E Tests

on:
  push:
    branches: [ main ]
  pull_request:
    branches: [ main ]

jobs:
  test:
    runs-on: ubuntu-latest
    steps:
      - uses: actions/checkout@v3

      - name: Set up Docker Buildx
        uses: docker/setup-buildx-action@v2

      - name: Copy .env.example to .env
        run: cp .env.example .env

      - name: Set IG_TEST_COOKIE for testing
        run: echo "IG_TEST_COOKIE=mock_cookie_for_testing" >> .env

      - name: Start Docker Compose
        run: docker compose up -d --build
        
      - name: Wait for services to be ready
        run: sleep 30

      - name: Install dependencies
        run: npm install

      - name: Install Playwright browsers
        run: npx playwright install --with-deps chromium

      - name: Run Playwright tests
        run: CI=true npx playwright test
        env:
          CI: true
<<<<<<< HEAD
          ENABLE_ANALYSIS: false
=======
          PLAYWRIGHT_TEST_BASE_URL: http://localhost:3000
>>>>>>> 7b581c2f

      - name: Docker logs on failure
        if: failure()
        run: docker compose logs

      - name: Stop Docker Compose
        if: always()
        run: docker compose down<|MERGE_RESOLUTION|>--- conflicted
+++ resolved
@@ -37,11 +37,8 @@
         run: CI=true npx playwright test
         env:
           CI: true
-<<<<<<< HEAD
           ENABLE_ANALYSIS: false
-=======
           PLAYWRIGHT_TEST_BASE_URL: http://localhost:3000
->>>>>>> 7b581c2f
 
       - name: Docker logs on failure
         if: failure()
