--- conflicted
+++ resolved
@@ -30,12 +30,10 @@
   console.log('Clicking generate button');
   await page.getByRole('button', { name: 'スクリプト生成' }).click();
   
-<<<<<<< HEAD
+  console.log('Waiting for toast success notification');
   await expect(page.locator('[data-testid="toast-success"]')).toBeAttached();
-
-=======
+  
   console.log('Waiting for options to appear');
->>>>>>> 7b581c2f
   await expect(page.getByRole('heading', { name: '選択' })).toBeVisible({ timeout: 60000 });
   
   console.log('Verifying option buttons');
@@ -63,12 +61,11 @@
   console.log('Saving script');
   await page.getByRole('button', { name: 'スクリプトを保存' }).click();
   
-<<<<<<< HEAD
+  console.log('Verifying toast success notification for save');
   await expect(page.locator('[data-testid="toast-success"]').getByText('保存しました！')).toBeAttached();
-=======
+  
   console.log('Verifying we remain on edit page after save');
   await expect(page.getByRole('heading', { name: '編集 & 保存' })).toBeVisible();
   
   console.log('Test completed successfully');
->>>>>>> 7b581c2f
 });